--- conflicted
+++ resolved
@@ -1,11 +1,7 @@
-<<<<<<< HEAD
-FROM python:3.10
-=======
 FROM --platform=linux/amd64 python:3.10
->>>>>>> 05a9f1f7
 LABEL authors="yagrxu"
 
 WORKDIR /app
-RUN pip install --no-cache-dir django djangorestframework boto3 py_eureka_client psycopg2 requests aws-opentelemetry-distro
+RUN pip install --no-cache-dir django djangorestframework boto3 py_eureka_client psycopg2 requests
 COPY . /app
 EXPOSE 8800